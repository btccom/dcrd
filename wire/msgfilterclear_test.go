--- conflicted
+++ resolved
@@ -1,9 +1,5 @@
-<<<<<<< HEAD
-// Copyright (c) 2014-2015 The btcsuite developers
+// Copyright (c) 2014-2016 The btcsuite developers
 // Copyright (c) 2015-2016 The Decred developers
-=======
-// Copyright (c) 2014-2016 The btcsuite developers
->>>>>>> d406d9e5
 // Use of this source code is governed by an ISC
 // license that can be found in the LICENSE file.
 
@@ -15,7 +11,6 @@
 	"testing"
 
 	"github.com/davecgh/go-spew/spew"
-	"github.com/decred/dcrd/wire"
 )
 
 // TestFilterCLearLatest tests the MsgFilterClear API against the latest
@@ -44,30 +39,6 @@
 	return
 }
 
-<<<<<<< HEAD
-=======
-// TestFilterClearCrossProtocol tests the MsgFilterClear API when encoding with
-// the latest protocol version and decoding with BIP0031Version.
-func TestFilterClearCrossProtocol(t *testing.T) {
-	msg := NewMsgFilterClear()
-
-	// Encode with latest protocol version.
-	var buf bytes.Buffer
-	err := msg.BtcEncode(&buf, ProtocolVersion)
-	if err != nil {
-		t.Errorf("encode of MsgFilterClear failed %v err <%v>", msg, err)
-	}
-
-	// Decode with old protocol version.
-	var readmsg MsgFilterClear
-	err = readmsg.BtcDecode(&buf, BIP0031Version)
-	if err == nil {
-		t.Errorf("decode of MsgFilterClear succeeded when it "+
-			"shouldn't have %v", msg)
-	}
-}
-
->>>>>>> d406d9e5
 // TestFilterClearWire tests the MsgFilterClear wire encode and decode for
 // various protocol versions.
 func TestFilterClearWire(t *testing.T) {
@@ -87,25 +58,6 @@
 			msgFilterClearEncoded,
 			ProtocolVersion,
 		},
-<<<<<<< HEAD
-=======
-
-		// Protocol version BIP0037Version + 1.
-		{
-			msgFilterClear,
-			msgFilterClear,
-			msgFilterClearEncoded,
-			BIP0037Version + 1,
-		},
-
-		// Protocol version BIP0037Version.
-		{
-			msgFilterClear,
-			msgFilterClear,
-			msgFilterClearEncoded,
-			BIP0037Version,
-		},
->>>>>>> d406d9e5
 	}
 
 	t.Logf("Running %d tests", len(tests))
@@ -137,75 +89,4 @@
 			continue
 		}
 	}
-<<<<<<< HEAD
-=======
-}
-
-// TestFilterClearWireErrors performs negative tests against wire encode and
-// decode of MsgFilterClear to confirm error paths work correctly.
-func TestFilterClearWireErrors(t *testing.T) {
-	pverNoFilterClear := BIP0037Version - 1
-	wireErr := &MessageError{}
-
-	baseFilterClear := NewMsgFilterClear()
-	baseFilterClearEncoded := []byte{}
-
-	tests := []struct {
-		in       *MsgFilterClear // Value to encode
-		buf      []byte          // Wire encoding
-		pver     uint32          // Protocol version for wire encoding
-		max      int             // Max size of fixed buffer to induce errors
-		writeErr error           // Expected write error
-		readErr  error           // Expected read error
-	}{
-		// Force error due to unsupported protocol version.
-		{
-			baseFilterClear, baseFilterClearEncoded,
-			pverNoFilterClear, 4, wireErr, wireErr,
-		},
-	}
-
-	t.Logf("Running %d tests", len(tests))
-	for i, test := range tests {
-		// Encode to wire format.
-		w := newFixedWriter(test.max)
-		err := test.in.BtcEncode(w, test.pver)
-		if reflect.TypeOf(err) != reflect.TypeOf(test.writeErr) {
-			t.Errorf("BtcEncode #%d wrong error got: %v, want: %v",
-				i, err, test.writeErr)
-			continue
-		}
-
-		// For errors which are not of type MessageError, check them for
-		// equality.
-		if _, ok := err.(*MessageError); !ok {
-			if err != test.writeErr {
-				t.Errorf("BtcEncode #%d wrong error got: %v, "+
-					"want: %v", i, err, test.writeErr)
-				continue
-			}
-		}
-
-		// Decode from wire format.
-		var msg MsgFilterClear
-		r := newFixedReader(test.max, test.buf)
-		err = msg.BtcDecode(r, test.pver)
-		if reflect.TypeOf(err) != reflect.TypeOf(test.readErr) {
-			t.Errorf("BtcDecode #%d wrong error got: %v, want: %v",
-				i, err, test.readErr)
-			continue
-		}
-
-		// For errors which are not of type MessageError, check them for
-		// equality.
-		if _, ok := err.(*MessageError); !ok {
-			if err != test.readErr {
-				t.Errorf("BtcDecode #%d wrong error got: %v, "+
-					"want: %v", i, err, test.readErr)
-				continue
-			}
-		}
-
-	}
->>>>>>> d406d9e5
 }