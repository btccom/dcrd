// Copyright (c) 2015 The btcsuite developers
// Copyright (c) 2015 The Decred developers
// Use of this source code is governed by an ISC
// license that can be found in the LICENSE file.

package database_test

import (
	"bytes"
	"compress/bzip2"
	"encoding/gob"
	"os"
	"path/filepath"
	"testing"

	"github.com/decred/dcrd/chaincfg/chainhash"
	"github.com/decred/dcrutil"
)

// testReorganization performs reorganization tests for the passed DB type.
// Much of the setup is copied from the blockchain package, but the test looks
// to see if each TX in each block in the best chain can be fetched using
// FetchTxBySha. If not, then there's a bug.
func testReorganization(t *testing.T, dbType string) {
	db, teardown, err := createDB(dbType, "reorganization", true)
	if err != nil {
		t.Fatalf("Failed to create test database (%s) %v", dbType, err)
	}
	defer teardown()

	blocks, err := loadReorgBlocks("reorgto179.bz2")
	if err != nil {
		t.Fatalf("Error loading file: %v", err)
	}
	blocksReorg, err := loadReorgBlocks("reorgto180.bz2")
	if err != nil {
		t.Fatalf("Error loading file: %v", err)
	}

<<<<<<< HEAD
	// Find where chain forks
	var forkHash chainhash.Hash
	var forkHeight int64
	for i, _ := range blocks {
		if blocks[i].Sha().IsEqual(blocksReorg[i].Sha()) {
			blkHash := blocks[i].Sha()
			forkHash = *blkHash
			forkHeight = int64(i)
		}
	}

	// Insert all blocks from chain 1
	for i := int64(0); i < int64(len(blocks)); i++ {
=======
	for i := int32(0); i <= 2; i++ {
		_, err = db.InsertBlock(blocks[i])
		if err != nil {
			t.Fatalf("Error inserting block %d (%v): %v", i,
				blocks[i].Sha(), err)
		}
		var txIDs []string
		for _, tx := range blocks[i].Transactions() {
			txIDs = append(txIDs, tx.Sha().String())
		}
	}

	for i := int32(1); i >= 0; i-- {
>>>>>>> 0280fa02
		blkHash := blocks[i].Sha()
		if err != nil {
			t.Fatalf("Error getting SHA for block %dA: %v", i-2, err)
		}

		_, err = db.InsertBlock(blocks[i])
		if err != nil {
			t.Fatalf("Error inserting block %dA (%v): %v", i-2, blkHash, err)
		}
	}

<<<<<<< HEAD
	// Remove blocks to fork point
	db.DropAfterBlockBySha(&forkHash)
	if err != nil {
		t.Errorf("couldn't DropAfterBlockBySha: %v", err.Error())
	}

	// Insert blocks from the other chain to simulate a reorg
	for i := forkHeight + 1; i < int64(len(blocksReorg)); i++ {
		blkHash := blocksReorg[i].Sha()
=======
	for i := int32(3); i < int32(len(blocks)); i++ {
		blkHash := blocks[i].Sha()
>>>>>>> 0280fa02
		if err != nil {
			t.Fatalf("Error getting SHA for block %dA: %v", i-2, err)
		}
		_, err = db.InsertBlock(blocksReorg[i])
		if err != nil {
			t.Fatalf("Error inserting block %dA (%v): %v", i-2, blkHash, err)
		}
	}

	_, maxHeight, err := db.NewestSha()
	if err != nil {
		t.Fatalf("Error getting newest block info")
	}

	for i := int32(0); i <= maxHeight; i++ {
		blkHash, err := db.FetchBlockShaByHeight(i)
		if err != nil {
			t.Fatalf("Error fetching SHA for block %d: %v", i, err)
		}
		block, err := db.FetchBlockBySha(blkHash)
		if err != nil {
			t.Fatalf("Error fetching block %d (%v): %v", i, blkHash, err)
		}
		prevBlockSha := block.MsgBlock().Header.PrevBlock
		prevBlock, _ := db.FetchBlockBySha(&prevBlockSha)
		votebits := blocksReorg[i].MsgBlock().Header.VoteBits
		if dcrutil.IsFlagSet16(votebits, dcrutil.BlockValid) && prevBlock != nil {
			for _, tx := range prevBlock.Transactions() {
				_, err := db.FetchTxBySha(tx.Sha())
				if err != nil {
					t.Fatalf("Error fetching transaction %v: %v", tx.Sha(), err)
				}
			}
		}
		for _, tx := range block.STransactions() {
			_, err := db.FetchTxBySha(tx.Sha())
			if err != nil {
				t.Fatalf("Error fetching transaction %v: %v", tx.Sha(), err)
			}
		}
	}
}

// loadReorgBlocks reads files containing decred block data (bzipped but
// otherwise in the format bitcoind writes) from disk and returns them as an
// array of dcrutil.Block. This is copied from the blockchain package, which
// itself largely borrowed it from the test code in this package.
func loadReorgBlocks(filename string) ([]*dcrutil.Block, error) {
	filename = filepath.Join("../blockchain/testdata/", filename)
	fi, err := os.Open(filename)
	if err != nil {
		return nil, err
	}
	bcStream := bzip2.NewReader(fi)
	defer fi.Close()

<<<<<<< HEAD
	// Create a buffer of the read file
	bcBuf := new(bytes.Buffer)
	bcBuf.ReadFrom(bcStream)
=======
	var block *btcutil.Block

	err = nil
	for height := int32(1); err == nil; height++ {
		var rintbuf uint32
		err = binary.Read(dr, binary.LittleEndian, &rintbuf)
		if err == io.EOF {
			// hit end of file at expected offset: no warning
			height--
			err = nil
			break
		}
		if err != nil {
			break
		}
		if rintbuf != uint32(network) {
			break
		}
		err = binary.Read(dr, binary.LittleEndian, &rintbuf)
		if err != nil {
			return blocks, err
		}
		blocklen := rintbuf
>>>>>>> 0280fa02

	// Create decoder from the buffer and a map to store the data
	bcDecoder := gob.NewDecoder(bcBuf)
	blockchain := make(map[int64][]byte)

	// Decode the blockchain into the map
	if err := bcDecoder.Decode(&blockchain); err != nil {
		return nil, err
	}

	var block *dcrutil.Block

	blocks := make([]*dcrutil.Block, 0, len(blockchain))
	for height := int64(0); height < int64(len(blockchain)); height++ {
		block, err = dcrutil.NewBlockFromBytes(blockchain[height])
		if err != nil {
			return blocks, err
		}
		block.SetHeight(height)
		blocks = append(blocks, block)
	}

	return blocks, nil
}<|MERGE_RESOLUTION|>--- conflicted
+++ resolved
@@ -37,10 +37,9 @@
 		t.Fatalf("Error loading file: %v", err)
 	}
 
-<<<<<<< HEAD
 	// Find where chain forks
 	var forkHash chainhash.Hash
-	var forkHeight int64
+	var forkHeight int32
 	for i, _ := range blocks {
 		if blocks[i].Sha().IsEqual(blocksReorg[i].Sha()) {
 			blkHash := blocks[i].Sha()
@@ -50,22 +49,7 @@
 	}
 
 	// Insert all blocks from chain 1
-	for i := int64(0); i < int64(len(blocks)); i++ {
-=======
-	for i := int32(0); i <= 2; i++ {
-		_, err = db.InsertBlock(blocks[i])
-		if err != nil {
-			t.Fatalf("Error inserting block %d (%v): %v", i,
-				blocks[i].Sha(), err)
-		}
-		var txIDs []string
-		for _, tx := range blocks[i].Transactions() {
-			txIDs = append(txIDs, tx.Sha().String())
-		}
-	}
-
-	for i := int32(1); i >= 0; i-- {
->>>>>>> 0280fa02
+	for i := int32(0); i < int32(len(blocks)); i++ {
 		blkHash := blocks[i].Sha()
 		if err != nil {
 			t.Fatalf("Error getting SHA for block %dA: %v", i-2, err)
@@ -77,7 +61,6 @@
 		}
 	}
 
-<<<<<<< HEAD
 	// Remove blocks to fork point
 	db.DropAfterBlockBySha(&forkHash)
 	if err != nil {
@@ -85,12 +68,8 @@
 	}
 
 	// Insert blocks from the other chain to simulate a reorg
-	for i := forkHeight + 1; i < int64(len(blocksReorg)); i++ {
+	for i := forkHeight + 1; i < intu32(len(blocksReorg)); i++ {
 		blkHash := blocksReorg[i].Sha()
-=======
-	for i := int32(3); i < int32(len(blocks)); i++ {
-		blkHash := blocks[i].Sha()
->>>>>>> 0280fa02
 		if err != nil {
 			t.Fatalf("Error getting SHA for block %dA: %v", i-2, err)
 		}
@@ -147,35 +126,9 @@
 	bcStream := bzip2.NewReader(fi)
 	defer fi.Close()
 
-<<<<<<< HEAD
 	// Create a buffer of the read file
 	bcBuf := new(bytes.Buffer)
 	bcBuf.ReadFrom(bcStream)
-=======
-	var block *btcutil.Block
-
-	err = nil
-	for height := int32(1); err == nil; height++ {
-		var rintbuf uint32
-		err = binary.Read(dr, binary.LittleEndian, &rintbuf)
-		if err == io.EOF {
-			// hit end of file at expected offset: no warning
-			height--
-			err = nil
-			break
-		}
-		if err != nil {
-			break
-		}
-		if rintbuf != uint32(network) {
-			break
-		}
-		err = binary.Read(dr, binary.LittleEndian, &rintbuf)
-		if err != nil {
-			return blocks, err
-		}
-		blocklen := rintbuf
->>>>>>> 0280fa02
 
 	// Create decoder from the buffer and a map to store the data
 	bcDecoder := gob.NewDecoder(bcBuf)
